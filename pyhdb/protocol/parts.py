# Copyright 2014 SAP SE
#
# Licensed under the Apache License, Version 2.0 (the "License");
# you may not use this file except in compliance with the License.
# You may obtain a copy of the License at
#
#     http://www.apache.org/licenses/LICENSE-2.0
#
# Unless required by applicable law or agreed to in writing, software
# distributed under the License is distributed on an "AS IS" BASIS,
# WITHOUT WARRANTIES OR CONDITIONS OF ANY KIND, either express or implied.
# See the License for the specific language governing permissions and
# limitations under the License.

import struct
import pyhdb.cesu8
from pyhdb.protocol.base import Part, PartMeta
from pyhdb.exceptions import InterfaceError, DatabaseError
from pyhdb._compat import is_text, iter_range, with_metaclass

class Fields():

    @staticmethod
    def pack_data(fields):
        payload = struct.pack('<H', len(fields))
        for field in fields:
            if is_text(field):
                field = field.encode('cesu-8')

            size = len(field)
            if size >= 250:
                payload += b'\xFF' + struct.pack('H', size) + field
            else:
                payload += struct.pack('b', size) + field
        return payload

    @staticmethod
    def unpack_data(payload):
        length = struct.unpack('<H', payload.read(2))[0]
        fields = []

        for i in iter_range(0, length):
            size = payload.read(1)
            if size == b"\xFF":
                size = struct.unpack('H', payload.read(2))[0]
            else:
                size = struct.unpack('b', size)[0]

            fields.append(payload.read(size))
        return fields

class OptionPartMeta(PartMeta):

    def __new__(cls, name, bases, attrs):
        part_class = super(OptionPartMeta, cls).__new__(
            cls, name, bases, attrs
        )
        if hasattr(part_class, "option_definition"):
            part_class.option_identifier = dict([
                (i[1][0], i[0]) for i in part_class.option_definition.items()
            ])
        return part_class

class OptionPart(with_metaclass(OptionPartMeta, Part)):
    """
    The multi-line option part format is a common format to
    transmit collections of options (typed key-value pairs).
    """

    __metaclass__ = OptionPartMeta

    def __init__(self, options):
        self.options = options

    def pack_data(self):
        payload = b""
        arguments = 0
        for option, value in self.options.items():
            try:
                key, typ = self.option_definition[option]
            except KeyError:
                raise InterfaceError("Unknown option identifier %s" % option)

            if value is None:
                continue

            if typ == 1:
                value = struct.pack('B', value)
            elif typ == 2:
                value = struct.pack('h', value)
            elif typ == 3:
                value = struct.pack('i', value)
            elif typ == 4:
                value = struct.pack('l', value)
            elif typ == 28:
                value = struct.pack('?', value)
            elif typ == 29 or typ == 30:
                value = value.encode('utf-8')
                value = struct.pack('h', len(value)) + value
            else:
                raise Exception("Unknown option type %s" % typ)

            arguments += 1
            payload += struct.pack('bb', key, typ) + value
        return arguments, payload

    @classmethod
    def unpack_data(cls, argument_count, payload):
        options = {}
        for i in iter_range(argument_count):
            key, typ = struct.unpack('bb', payload.read(2))
<<<<<<< HEAD
            
            if key not in cls.option_identifier:
                key = 'Unknown_%d' % key
            else:
                key = cls.option_identifier[key]            
=======

            if key not in cls.option_identifier:
                key = 'Unknown_%d' % key
            else:
                key = cls.option_identifier[key]
>>>>>>> d066c58e

            if typ == 1:
                value = struct.unpack('B', payload.read(1))[0]
            elif typ == 2:
                value = struct.unpack('h', payload.read(2))[0]
            elif typ == 3:
                value = struct.unpack('i', payload.read(4))[0]
            elif typ == 4:
                value = struct.unpack('l', payload.read(8))[0]
            elif typ == 28:
                value = struct.unpack('?', payload.read(1))[0]
            elif typ == 29 or typ == 30:
                length = struct.unpack('h', payload.read(2))[0]
                value = payload.read(length).decode('utf-8')
            elif typ == 24:
                # TODO: Handle type 24
                continue
            else:
                raise Exception("Unknown option type %s" % typ)

            options[key] = value

        return (options,)

class Command(Part):
    """
    This part contains the text of an SQL command.
    The text is encoded in CESU-8.
    """

    kind = 3

    def __init__(self, sql_statement):
        self.sql_statement = sql_statement

    def pack_data(self):
        payload = self.sql_statement.encode('cesu-8')
        return 1, payload

    @classmethod
    def unpack_data(cls, argument_count, payload):
        sql_statement = payload.read()
        return sql_statement.decode('cesu-8')

class ResultSet(Part):
    """
    This part contains the raw result data but without
    structur informations the unpacking is not possible. In a
    later step we will unpack the data.
    """

    kind = 5

    def __init__(self, payload, rows):
        self.payload = payload
        self.rows = rows

    @classmethod
    def unpack_data(cls, argument_count, payload):
        return payload, argument_count

class Error(Part):

    kind = 6
    struct = struct.Struct("iiib")

    def __init__(self, errors):
        self.errors = errors

    @classmethod
    def unpack_data(cls, argument_count, payload):
        errors = []
        for i in iter_range(argument_count):
            code, position, textlength, level = cls.struct.unpack(
                payload.read(13)
            )
            sqlstate = payload.read(5)
            errortext = payload.read(textlength).decode('utf-8')

            errors.append(DatabaseError(errortext, code))
        return tuple(errors),

class RowsAffected(Part):

    kind = 12

    def __init__(self, values):
        self.values = values

    @classmethod
    def unpack_data(cls, argument_count, payload):
        values = []
        for i in iter_range(argument_count):
            values.append(struct.unpack("<i", payload.read(4))[0])
        return tuple(values),

class ResultSetId(Part):
    """
    This part contains the identifier of a result set.
    """

    kind = 13

    def __init__(self, value):
        self.value = value

    def pack_data(self):
        return 1, self.value

    @classmethod
    def unpack_data(cls, argument_count, payload):
        value = payload.read()
        return (value,)

class TopologyInformation(Part):

    kind = 15

    def __init__(self, *args):
        pass

    @classmethod
    def unpack_data(cls, argument_count, payload):
        # TODO
        return tuple()

class Authentication(Part):

    kind = 33

    def __init__(self, user, methods):
        self.user = user
        self.methods = methods

    def pack_data(self):
        # Flat dict of methods
        fields = [self.user]
        for method_data in self.methods.items():
            fields = fields + list(method_data)

        payload = Fields.pack_data(fields)
        return 1, payload

    @classmethod
    def unpack_data(cls, argument_count, payload):
        fields = Fields.unpack_data(payload)

        methods = dict(zip(fields[0::2], fields[1::2]))
        return None, methods

class ClientId(Part):
    # Part not documented.

    kind = 35

    def __init__(self, client_id):
        self.client_id = client_id

    def pack_data(self):
        payload = self.client_id.encode('utf-8')
        return 1, payload

    @classmethod
    def unpack_data(cls, argument_count, payload):
        client_id = payload.read(2048)
        return client_id.decode('utf-8')

class StatementContext(Part):

    kind = 39

    def __init__(self, *args):
        pass

    @classmethod
    def unpack_data(cls, argument_count, payload):
        return tuple()

class ConnectOptions(OptionPart):

    kind = 42

    option_definition = {
        # Identifier, (Value, Type)
        "connection_id": (1, 3),
        "complete_array_execution": (2, 28),
        "client_locale": (3, 29),
        "supports_large_bulk_operations": (4, 28),
        "large_number_of_parameters_support": (10, 28),
        "system_id": (11, 29),
        "data_format_version": (12, 3),
        "select_for_update_supported": (14, 28),
        "client_distribution_mode": (15, 3),
        "engine_data_format_version": (16, 3),
        "distribution_protocol_version": (17, 3),
        "split_batch_commands": (18, 28),
        "use_transaction_flags_only": (19, 28),
        "row_and_column_optimized_format": (20, 28),
        "ignore_unknown_parts": (21, 28),
        "data_format_version2": (23, 3)
    }

class FetchSize(Part):

    kind = 45
    struct = struct.Struct('i')

    def __init__(self, size):
        self.size = size

    def pack_data(self):
        return 1, self.struct.pack(self.size)

    @classmethod
    def unpack_data(cls, argument_count, payload):
        return self.struct.unpack(payload.read())

class ResultSetMetaData(Part):

    kind = 48

    def __init__(self, columns):
        self.columns = columns

    @classmethod
    def unpack_data(cls, argument_count, payload):
        columns = []
        for i in iter_range(argument_count):
            meta = list(struct.unpack('bbhhhIIII', payload.read(24)))
            columns.append(meta)

        content_start = payload.tell()
        for column in columns:
            for i in iter_range(5, 9):
                if column[i] == 4294967295:
                    column[i] = None
                    continue

                payload.seek(content_start+column[i], 0)
                length, = struct.unpack('B', payload.read(1))
                column[i] = payload.read(length).decode('utf-8')

        columns = tuple([tuple(x) for x in columns])
        return columns,

class TransactionFlags(OptionPart):

    kind = 64

    option_definition = {
        # Identifier, (Value, Type)
        "rolledback": (0, 28),
        "commited": (1, 28),
        "new_isolation_level": (2, 3),
        "ddl_commit_mode_changed": (3, 28),
        "write_transaction_started": (4, 28),
        "no_write_transaction_started": (5, 28),
        "session_closing_transaction_error": (6, 28)
    }<|MERGE_RESOLUTION|>--- conflicted
+++ resolved
@@ -109,19 +109,11 @@
         options = {}
         for i in iter_range(argument_count):
             key, typ = struct.unpack('bb', payload.read(2))
-<<<<<<< HEAD
-            
+
             if key not in cls.option_identifier:
                 key = 'Unknown_%d' % key
             else:
-                key = cls.option_identifier[key]            
-=======
-
-            if key not in cls.option_identifier:
-                key = 'Unknown_%d' % key
-            else:
                 key = cls.option_identifier[key]
->>>>>>> d066c58e
 
             if typ == 1:
                 value = struct.unpack('B', payload.read(1))[0]

--- conflicted
+++ resolved
@@ -81,11 +81,7 @@
         return param[5:] if param.startswith('hana_') else param
 
     valid_keys = ('host', 'port', 'user', 'password')
-<<<<<<< HEAD
-    clean_params = dict(('%s' % rm_prefix(key), val) for key, val in params.iteritems() if rm_prefix(key) in valid_keys)
-=======
-    clean_params = {'%s' % rm_prefix(key): val for key, val in params.items() if rm_prefix(key) in valid_keys}
->>>>>>> 68903b0c
+    clean_params = dict(('%s' % rm_prefix(key), val) for key, val in params.items() if rm_prefix(key) in valid_keys)
 
     # make actual connection:
     return connect(**clean_params)
